// external imports
import { NestFactory } from '@nestjs/core';
import { ValidationPipe } from '@nestjs/common';
import { NestExpressApplication } from '@nestjs/platform-express';
import { DocumentBuilder, SwaggerModule } from '@nestjs/swagger';
import helmet from 'helmet';
import { join } from 'path';
// import express from 'express';
// internal imports
import { AppModule } from './app.module';
import appConfig from './config/app.config';
import { CustomExceptionFilter } from './common/exception/custom-exception.filter';
import { SojebStorage } from './common/lib/Disk/SojebStorage';
import { AllExceptionsFilter } from './utils/exceptions.filter';

async function bootstrap() {
  const app = await NestFactory.create<NestExpressApplication>(AppModule, {
    rawBody: true,
  });

  // Handle raw body for webhooks
  // app.use('/payment/stripe/webhook', express.raw({ type: 'application/json' }));

  app.setGlobalPrefix('api');

  // Configure CORS with specific settings
  const allowedOrigins = [
<<<<<<< HEAD
    'http://localhost:3000',
=======
>>>>>>> 6620ac53
    'http://localhost:6000',
    'https://naheelsoufan-dynamic-trivia-game-fr.vercel.app',
    '*',
  ];

  // Add client app URL from environment if available
  if (appConfig().app.client_app_url) {
    allowedOrigins.push(appConfig().app.client_app_url);
  }

  app.enableCors({
    origin: (origin, callback) => {
      // Allow requests with no origin (like mobile apps or curl requests)
      if (!origin) return callback(null, true);

      if (allowedOrigins.includes(origin)) {
        return callback(null, true);
      }

      // Allow all localhost origins for development
      if (origin.includes('localhost') || origin.includes('127.0.0.1')) {
        return callback(null, true);
      }

      const msg =
        'The CORS policy for this site does not allow access from the specified Origin.';
      return callback(new Error(msg), false);
    },
    methods: ['GET', 'POST', 'PUT', 'PATCH', 'DELETE', 'OPTIONS'],
    allowedHeaders: [
      'Origin',
      'X-Requested-With',
      'Content-Type',
      'Accept',
      'Authorization',
      'Cache-Control',
      'X-HTTP-Method-Override',
    ],
    credentials: true,
    preflightContinue: false,
    optionsSuccessStatus: 204,
  });

  app.use(helmet());
  // Enable it, if special charactrers not encoding perfectly
  // app.use((req, res, next) => {
  //   // Only force content-type for specific API routes, not Swagger or assets
  //   if (req.path.startsWith('/api') && !req.path.startsWith('/api/docs')) {
  //     res.setHeader('Content-Type', 'application/json; charset=utf-8');
  //   }
  //   next();
  // });
  app.useStaticAssets(join(__dirname, '..', 'public'), {
    index: false,
    prefix: '/public',
  });
  app.useStaticAssets(join(__dirname, '..', 'public/storage'), {
    index: false,
    prefix: '/storage',
  });
  app.useGlobalPipes(
    new ValidationPipe({
      transform: true,
    }),
  );
  app.useGlobalFilters(new CustomExceptionFilter());

  app.useGlobalPipes(
    new ValidationPipe({
      whitelist: true,
      forbidNonWhitelisted: true,
    }),
  );

  // storage setup
  SojebStorage.config({
    driver: 'local',
    connection: {
      rootUrl: appConfig().storageUrl.rootUrl,
      publicUrl: appConfig().storageUrl.rootUrlPublic,
      // aws
      awsBucket: appConfig().fileSystems.s3.bucket,
      awsAccessKeyId: appConfig().fileSystems.s3.key,
      awsSecretAccessKey: appConfig().fileSystems.s3.secret,
      awsDefaultRegion: appConfig().fileSystems.s3.region,
      awsEndpoint: appConfig().fileSystems.s3.endpoint,
      minio: true,
    },
  });

  // swagger
  const options = new DocumentBuilder()
    .setTitle(`${process.env.APP_NAME} api`)
    .setDescription(`${process.env.APP_NAME} api docs`)
    .setVersion('1.0')
    .addTag(`${process.env.APP_NAME}`)
    .addBearerAuth()
    .build();
  const document = SwaggerModule.createDocument(app, options);
  SwaggerModule.setup('api/docs', app, document);
  // end swagger

  app.useGlobalFilters(new AllExceptionsFilter());

  await app.listen(process.env.PORT ?? 4000, '0.0.0.0');
}
bootstrap();<|MERGE_RESOLUTION|>--- conflicted
+++ resolved
@@ -25,10 +25,7 @@
 
   // Configure CORS with specific settings
   const allowedOrigins = [
-<<<<<<< HEAD
     'http://localhost:3000',
-=======
->>>>>>> 6620ac53
     'http://localhost:6000',
     'https://naheelsoufan-dynamic-trivia-game-fr.vercel.app',
     '*',
