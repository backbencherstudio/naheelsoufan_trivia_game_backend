import { Module } from '@nestjs/common';
import { NotificationModule } from './notification/notification.module';
import { ContactModule } from './contact/contact.module';
import { FaqModule } from './faq/faq.module';
import { GameModule } from './game/game.module';
import { GamePlayerModule } from './game-player/game-player.module';
import { GridStyleModule } from './grid-style/grid-style.module';
import { LeaderboardModule } from './leaderboard/leaderboard.module';
import { SubscriptionModule } from './subscription/subscription.module';

@Module({
  imports: [
    NotificationModule,
    ContactModule,
    FaqModule,
    GameModule,
    GamePlayerModule,
<<<<<<< HEAD
    LeaderboardModule,
    SubscriptionModule,],
=======
    GridStyleModule,
    LeaderboardModule
  ],
>>>>>>> d773d4e4
})
export class ApplicationModule { }<|MERGE_RESOLUTION|>--- conflicted
+++ resolved
@@ -15,13 +15,9 @@
     FaqModule,
     GameModule,
     GamePlayerModule,
-<<<<<<< HEAD
     LeaderboardModule,
-    SubscriptionModule,],
-=======
+    SubscriptionModule,
     GridStyleModule,
-    LeaderboardModule
   ],
->>>>>>> d773d4e4
 })
 export class ApplicationModule { }