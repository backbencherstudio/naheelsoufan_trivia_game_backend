--- conflicted
+++ resolved
@@ -2,21 +2,16 @@
 import { NotificationModule } from './notification/notification.module';
 import { ContactModule } from './contact/contact.module';
 import { FaqModule } from './faq/faq.module';
-<<<<<<< HEAD
-import { GridStyleModule } from './grid-style/grid-style.module';
-
-@Module({
-  imports: [NotificationModule, ContactModule, FaqModule, GridStyleModule],
-=======
 import { GameModule } from './game/game.module';
 import { GamePlayerModule } from './game-player/game-player.module';
+import { GridStyleModule } from './grid-style/grid-style.module';
 
 @Module({
   imports: [NotificationModule,
     ContactModule,
     FaqModule,
     GameModule,
-    GamePlayerModule,],
->>>>>>> 81b6b304
+    GamePlayerModule,
+    GridStyleModule],
 })
 export class ApplicationModule { }