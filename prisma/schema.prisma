generator client {
  provider        = "prisma-client-js"
  previewFeatures = ["fullTextSearchPostgres"]
}

datasource db {
  provider = "postgresql"
  url      = env("DATABASE_URL")
}

model Account {
  id                  String    @id @default(cuid())
  created_at          DateTime  @default(now())
  updated_at          DateTime  @default(now())
  user_id             String
  type                String?
  provider            String?
  provider_account_id String?
  refresh_token       String?
  access_token        String?
  expires_at          DateTime?
  token_type          String?
  scope               String?
  id_token            String?
  session_state       String?
  user                User      @relation(fields: [user_id], references: [id], onDelete: Cascade)

  @@unique([provider, provider_account_id])
  @@map("accounts")
}

model User {
  id                        String               @id @default(cuid())
  created_at                DateTime             @default(now())
  updated_at                DateTime             @default(now())
  deleted_at                DateTime?
  status                    Int?                 @default(1) @db.SmallInt
  approved_at               DateTime?
  availability              String?
  email                     String?              @unique
  username                  String?              @unique
  name                      String?              @db.VarChar(255)
  first_name                String?              @db.VarChar(255)
  last_name                 String?              @db.VarChar(255)
  password                  String?              @db.VarChar(255)
  domain                    String?              @unique
  avatar                    String?
  phone_number              String?
  country                   String?
  state                     String?
  city                      String?
  address                   String?
  zip_code                  String?
  gender                    String?
  date_of_birth             DateTime?            @db.Date
  language                  String               @default("English")
  billing_id                String?
  type                      String?              @default("user")
  email_verified_at         DateTime?
  is_two_factor_enabled     Int?                 @default(0)
  two_factor_secret         String?
  accounts                  Account[]
<<<<<<< HEAD
  creator_conversations     Conversation[] @relation("creator")
  participant_conversations Conversation[] @relation("participant")
  receiver_messages         Message[]      @relation("receiver")
  sender_messages           Message[]      @relation("sender")
  receiver_notifications    Notification[] @relation("receiver")
  sender_notifications      Notification[] @relation("sender")

  user_payment_methods UserPaymentMethod[]
  user_settings        UserSetting[]
  ucodes               Ucode[]
  roles                Role[]
  role_users           RoleUser[]
  payment_transactions PaymentTransaction[]
  subscriptions        Subscription[]
  game_players         GamePlayer[] // Games this user is playing in
  rooms                Room[]
  leaderboards         Leaderboard[]
  games                Game[]
=======
  creator_conversations     Conversation[]       @relation("creator")
  participant_conversations Conversation[]       @relation("participant")
  game_players              GamePlayer[]
  games                     Game[]
  leaderboards              Leaderboard[]
  receiver_messages         Message[]            @relation("receiver")
  sender_messages           Message[]            @relation("sender")
  receiver_notifications    Notification[]       @relation("receiver")
  sender_notifications      Notification[]       @relation("sender")
  payment_transactions      PaymentTransaction[]
  role_users                RoleUser[]
  roles                     Role[]
  rooms                     Room[]
  ucodes                    Ucode[]
  user_payment_methods      UserPaymentMethod[]
  user_settings             UserSetting[]
>>>>>>> d773d4e4

  @@map("users")
}

model Ucode {
  id         String    @id @default(cuid())
  created_at DateTime  @default(now())
  updated_at DateTime  @default(now())
  status     Int?      @default(1) @db.SmallInt
  user_id    String?
  token      String?
  email      String?
  expired_at DateTime?
  user       User?     @relation(fields: [user_id], references: [id])

  @@map("ucodes")
}

model Role {
  id               String           @id @default(cuid())
  created_at       DateTime         @default(now())
  updated_at       DateTime         @default(now())
  deleted_at       DateTime?
  status           Int?             @default(1) @db.SmallInt
  title            String?
  name             String?
  user_id          String?
  permission_roles PermissionRole[]
  role_users       RoleUser[]
  user             User?            @relation(fields: [user_id], references: [id], onDelete: Cascade)
  permissions      Permission[]     @relation("PermissionToRole")

  @@map("roles")
}

model Permission {
  id               String           @id @default(cuid())
  created_at       DateTime         @default(now())
  updated_at       DateTime         @default(now())
  deleted_at       DateTime?
  status           Int?             @default(1) @db.SmallInt
  title            String?
  action           String?
  subject          String?
  conditions       String?
  fields           String?
  permission_roles PermissionRole[]
  roles            Role[]           @relation("PermissionToRole")

  @@map("permissions")
}

model PermissionRole {
  created_at    DateTime   @default(now())
  updated_at    DateTime   @default(now())
  permission_id String
  role_id       String
  permission    Permission @relation(fields: [permission_id], references: [id], onDelete: Cascade)
  role          Role       @relation(fields: [role_id], references: [id], onDelete: Cascade)

  @@id([permission_id, role_id])
  @@map("permission_roles")
}

model RoleUser {
  created_at DateTime @default(now())
  updated_at DateTime @default(now())
  role_id    String
  user_id    String
  role       Role     @relation(fields: [role_id], references: [id], onDelete: Cascade)
  user       User     @relation(fields: [user_id], references: [id], onDelete: Cascade)

  @@id([role_id, user_id])
  @@map("role_users")
}

model NotificationEvent {
  id            String         @id @default(cuid())
  created_at    DateTime       @default(now())
  updated_at    DateTime       @default(now())
  deleted_at    DateTime?
  status        Int?           @default(1) @db.SmallInt
  type          String?
  text          String?
  notifications Notification[]

  @@map("notification_events")
}

model Notification {
  id                    String             @id @default(cuid())
  created_at            DateTime           @default(now())
  updated_at            DateTime           @default(now())
  deleted_at            DateTime?
  read_at               DateTime?
  status                Int?               @default(1) @db.SmallInt
  sender_id             String?
  receiver_id           String?
  notification_event_id String?
  entity_id             String?
  notification_event    NotificationEvent? @relation(fields: [notification_event_id], references: [id])
  receiver              User?              @relation("receiver", fields: [receiver_id], references: [id])
  sender                User?              @relation("sender", fields: [sender_id], references: [id])

  @@map("notifications")
}

model UserPaymentMethod {
  id                String    @id @default(cuid())
  created_at        DateTime  @default(now())
  updated_at        DateTime  @default(now())
  deleted_at        DateTime?
  user_id           String?
  payment_method_id String?
  checkout_id       String?
  user              User?     @relation(fields: [user_id], references: [id])

  @@map("user_payment_methods")
}

model PaymentTransaction {
<<<<<<< HEAD
  id         String    @id @default(cuid())
  created_at DateTime  @default(now())
  updated_at DateTime  @default(now())
  deleted_at DateTime?

  store_id String?

  user_id String?
  user    User?   @relation(fields: [user_id], references: [id])

  order_id String?

  subscription_id String?
  subscription    Subscription? @relation(fields: [subscription_id], references: [id])

  type             String?  @default("order")
  withdraw_via     String?  @default("wallet")
=======
  id               String    @id @default(cuid())
  created_at       DateTime  @default(now())
  updated_at       DateTime  @default(now())
  deleted_at       DateTime?
  store_id         String?
  user_id          String?
  order_id         String?
  subscription_id  String?
  type             String?   @default("order")
  withdraw_via     String?   @default("wallet")
>>>>>>> d773d4e4
  provider         String?
  reference_number String?
  status           String?   @default("pending")
  raw_status       String?
  amount           Decimal?
  currency         String?
  paid_amount      Decimal?
  paid_currency    String?
  user             User?     @relation(fields: [user_id], references: [id])

  @@map("payment_transactions")
}

model Message {
  id              String         @id @default(cuid())
  created_at      DateTime       @default(now())
  updated_at      DateTime       @default(now())
  deleted_at      DateTime?
  status          MessageStatus? @default(PENDING)
  sender_id       String?
  receiver_id     String?
  conversation_id String?
  attachment_id   String?
  message         String?
  attachment      Attachment?    @relation(fields: [attachment_id], references: [id])
  conversation    Conversation?  @relation(fields: [conversation_id], references: [id], onDelete: Cascade)
  receiver        User?          @relation("receiver", fields: [receiver_id], references: [id])
  sender          User?          @relation("sender", fields: [sender_id], references: [id])

  @@map("messages")
}

model Attachment {
  id         String    @id @default(cuid())
  created_at DateTime  @default(now())
  updated_at DateTime  @default(now())
  deleted_at DateTime?
  name       String?
  type       String?
  size       Int?
  file       String?
  file_alt   String?
  messages   Message[]

  @@map("attachments")
}

model Conversation {
  id             String    @id @default(cuid())
  created_at     DateTime  @default(now())
  updated_at     DateTime  @default(now())
  deleted_at     DateTime?
  creator_id     String?
  participant_id String?
  creator        User?     @relation("creator", fields: [creator_id], references: [id])
  participant    User?     @relation("participant", fields: [participant_id], references: [id])
  messages       Message[]

  @@map("conversations")
}

model Faq {
  id         String    @id @default(cuid())
  created_at DateTime  @default(now())
  updated_at DateTime  @default(now())
  deleted_at DateTime?
  status     Int?      @default(1) @db.SmallInt
  sort_order Int?      @default(0)
  question   String?
  answer     String?

  @@map("faqs")
}

model Contact {
  id           String    @id @default(cuid())
  created_at   DateTime  @default(now())
  updated_at   DateTime  @default(now())
  deleted_at   DateTime?
  first_name   String?
  last_name    String?
  email        String?
  phone_number String?
  message      String?

  @@map("contacts")
}

model SocialMedia {
  id         String    @id @default(cuid())
  created_at DateTime  @default(now())
  updated_at DateTime  @default(now())
  deleted_at DateTime?
  status     Int?      @default(1) @db.SmallInt
  sort_order Int?      @default(0)
  name       String?
  url        String?
  icon       String?

  @@map("social_medias")
}

model WebsiteInfo {
  id                  String    @id @default(cuid())
  created_at          DateTime  @default(now())
  updated_at          DateTime  @default(now())
  deleted_at          DateTime?
  name                String?
  phone_number        String?
  email               String?
  address             String?
  logo                String?
  favicon             String?
  copyright           String?
  cancellation_policy String?

  @@map("website_infos")
}

model Setting {
  id            String        @id @default(cuid())
  created_at    DateTime      @default(now())
  updated_at    DateTime      @default(now())
  deleted_at    DateTime?
  category      String?
  label         String?
  description   String?
  key           String?       @unique
  default_value String?
  user_settings UserSetting[]

  @@map("settings")
}

model UserSetting {
  id         String    @id @default(cuid())
  created_at DateTime  @default(now())
  updated_at DateTime  @default(now())
  deleted_at DateTime?
  user_id    String?
  setting_id String?
  value      String?
  setting    Setting?  @relation(fields: [setting_id], references: [id])
  user       User?     @relation(fields: [user_id], references: [id])

  @@map("user_settings")
}

model SubscriptionType {
  id          String   @id @default(cuid())
  type        String
  games       Int
  questions   Int
  players     Int
  price       Float
  status      String
  language_id String
  created_at  DateTime @default(now())
  updated_at  DateTime @updatedAt
  language    Language @relation(fields: [language_id], references: [id])

<<<<<<< HEAD
  subscriptions Subscription[]

  created_at DateTime @default(now())
  updated_at DateTime @updatedAt

  @@map("subscription_type") // Table name in database
}

model Subscription {
  id                   String @id @default(cuid()) // Unique identifier for user subscription
  user_id              String
  subscription_type_id String
  status               String @default("active")

  // Usage tracking
  games_played_count Int @default(0) // Games played this period

  payment_status           String?  @default("pending")
  // raw status from payment provider
  payment_raw_status       String?
  // paid amount from payment provider
  paid_amount              Decimal?
  // paid currency from payment provider
  paid_currency            String?
  // e.g. stripe, paypal, razorpay
  payment_provider         String?
  // e.g. stripe payment reference id
  payment_reference_number String?

  payment_provider_charge_type String?  @default("percentage") // e.g. fixed, percentage
  payment_provider_charge      Decimal? // e.g. stripe payment provider charge

  // Relations
  user                 User                 @relation(fields: [user_id], references: [id], onDelete: Cascade)
  subscription_type    SubscriptionType     @relation(fields: [subscription_type_id], references: [id])
  payment_transactions PaymentTransaction[]

  created_at DateTime @default(now())
  updated_at DateTime @updatedAt

  @@map("subscriptions") // Table name in database
}

// ---------Start Game schema---------
=======
  @@map("subscription_type")
}

model Language {
  id                 String             @id @default(cuid())
  name               String
  code               String
  created_at         DateTime           @default(now())
  updated_at         DateTime           @updatedAt
  file_url           String?
  categories         Category[]
  difficulties       Difficulty[]
  games              Game[]
  question_types     QuestionType[]
  questions          Question[]
  subscription_types SubscriptionType[]

  @@map("languages")
}

model Difficulty {
  id          String     @id @default(cuid())
  name        String
  language_id String
  points      Int?
  created_at  DateTime   @default(now())
  updated_at  DateTime   @updatedAt
  language    Language   @relation(fields: [language_id], references: [id], onDelete: Cascade)
  questions   Question[]

  @@map("difficulties")
}

model QuestionType {
  id          String     @id @default(cuid())
  name        String
  language_id String
  created_at  DateTime   @default(now())
  updated_at  DateTime   @updatedAt
  language    Language   @relation(fields: [language_id], references: [id], onDelete: Cascade)
  questions   Question[]

  @@map("question_types")
}

model Category {
  id           String        @id @default(cuid())
  name         String
  language_id  String
  image        String?
  created_at   DateTime      @default(now())
  updated_at   DateTime      @updatedAt
  language     Language      @relation(fields: [language_id], references: [id], onDelete: Cascade)
  leaderboards Leaderboard[]
  questions    Question[]

  @@map("categories")
}

model Question {
  id               String         @id @default(cuid())
  text             String
  category_id      String
  language_id      String
  difficulty_id    String
  question_type_id String
  file_url         String?
  time             Int
  free_bundle      Boolean
  firebase         Boolean
  points           Int
  created_at       DateTime       @default(now())
  updated_at       DateTime       @updatedAt
  answers          Answer[]
  player_answers   PlayerAnswer[]
  category         Category       @relation(fields: [category_id], references: [id], onDelete: Cascade)
  difficulty       Difficulty     @relation(fields: [difficulty_id], references: [id], onDelete: Cascade)
  language         Language       @relation(fields: [language_id], references: [id], onDelete: Cascade)
  question_type    QuestionType   @relation(fields: [question_type_id], references: [id], onDelete: Cascade)

  @@map("questions")
}

model Answer {
  id             String         @id @default(cuid())
  question_id    String
  text           String?
  file_url       String?
  is_correct     Boolean        @default(false)
  question       Question       @relation(fields: [question_id], references: [id], onDelete: Cascade)
  player_answers PlayerAnswer[]
>>>>>>> d773d4e4

  @@map("answers")
}

model Game {
<<<<<<< HEAD
  id         String   @id @default(cuid()) // Unique identifier for the game
  created_at DateTime @default(now())
  updated_at DateTime @updatedAt

  mode               GameMode @default(QUICK_GAME) // Game mode: Quick Game or Grid Style
  status             String?  @default("active")
  is_free_quick_game Boolean  @default(true)
  is_free_grid_style Boolean  @default(true)

  // For Grid Style - all categories are available, no specific category selected
  language_id String // Foreign key to Language model (game language)
  language    Language @relation(fields: [language_id], references: [id])

  host_id String?
  host    User?   @relation(fields: [host_id], references: [id])

  // Relations
  game_players GamePlayer[] // Players in this game
  rooms        Room[]
=======
  id           String        @id @default(cuid())
  created_at   DateTime      @default(now())
  updated_at   DateTime      @updatedAt
  mode         GameMode      @default(QUICK_GAME)
  status       String?       @default("active")
  language_id  String
  host_id      String?
  game_players GamePlayer[]
  host         User?         @relation(fields: [host_id], references: [id])
  language     Language      @relation(fields: [language_id], references: [id])
>>>>>>> d773d4e4
  leaderboards Leaderboard[]
  rooms        Room[]

  @@map("games")
}

model GamePlayer {
  id              String         @id @default(cuid())
  created_at      DateTime       @default(now())
  updated_at      DateTime       @updatedAt
  game_id         String
  room_id         String?
  score           Int            @default(0)
  correct_answers Int            @default(0)
  wrong_answers   Int            @default(0)
  skipped_answers Int            @default(0)
  player_order    Int
  final_rank      Int?
  user_id         String?
  game            Game           @relation(fields: [game_id], references: [id], onDelete: Cascade)
  room            Room?          @relation(fields: [room_id], references: [id])
  user            User?          @relation(fields: [user_id], references: [id])
  player_answers  PlayerAnswer[]

  @@map("game_players")
}

model PlayerAnswer {
  id             String     @id @default(cuid())
  game_player_id String
  question_id    String
  answer_id      String
  isCorrect      Boolean
  created_at     DateTime   @default(now())
  answer         Answer     @relation(fields: [answer_id], references: [id])
  game_player    GamePlayer @relation(fields: [game_player_id], references: [id])
  question       Question   @relation(fields: [question_id], references: [id])

  @@map("player_answers")
}

model Room {
  id           String       @id @default(cuid())
  code         String       @unique
  game_id      String
  host_id      String
  created_at   DateTime     @default(now())
  game_players GamePlayer[]
  game         Game         @relation(fields: [game_id], references: [id], onDelete: Cascade)
  host         User         @relation(fields: [host_id], references: [id], onDelete: Cascade)

  @@map("rooms")
}

model Leaderboard {
  id           String    @id @default(cuid())
  user_id      String
  game_id      String?
  category_id  String?
  score        Int       @default(0)
  correct      Int       @default(0)
  wrong        Int       @default(0)
  skipped      Int       @default(0)
  tts_speed    Int       @default(50)
  games_played Int       @default(0)
  mode         GameMode
  created_at   DateTime  @default(now())
  category     Category? @relation(fields: [category_id], references: [id], onDelete: Cascade)
  game         Game?     @relation(fields: [game_id], references: [id], onDelete: Cascade)
  user         User      @relation(fields: [user_id], references: [id], onDelete: Cascade)

  @@map("leaderboards")
}

<<<<<<< HEAD
model Language {
  id         String   @id @default(cuid()) // Unique identifier for the language
  name       String // e.g., English, Arabic
  code       String // e.g., en, ar
  file_url   String? // The language JSON file url
  created_at DateTime @default(now())
  updated_at DateTime @updatedAt

  categories         Category[]
  question_types     QuestionType[]
  difficulties       Difficulty[]
  questions          Question[]
  games              Game[] // Games that use this language
  subscription_types SubscriptionType[]

  @@map("languages") // Table name in database
}

model Difficulty {
  id          String   @id @default(cuid()) // Unique identifier for difficulty level
  name        String // e.g., Easy, Medium, Extreme
  language_id String // Foreign key to Language model
  created_at  DateTime @default(now())
  updated_at  DateTime @updatedAt

  language  Language   @relation(fields: [language_id], references: [id], onDelete: Cascade) // Relation with Language model
  questions Question[] // Related questions of this difficulty level

  @@map("difficulties") // Table name in database
}

model QuestionType {
  id          String   @id @default(cuid()) // Unique identifier for the question type
  name        String // Name of the question type (e.g., Multiple Choice, True/False)
  language_id String // Foreign key to the Language model
  created_at  DateTime @default(now())
  updated_at  DateTime @updatedAt

  language  Language   @relation(fields: [language_id], references: [id], onDelete: Cascade) // Relation with Language model
  questions Question[] // Related questions of this type

  @@map("question_types") // Table name in the database
}

model Category {
  id          String   @id @default(cuid()) // Unique identifier for category
  name        String // e.g., Science, History
  language_id String // Foreign key to Language model
  image       String? // Image for the category (optional)
  created_at  DateTime @default(now())
  updated_at  DateTime @updatedAt

  language     Language      @relation(fields: [language_id], references: [id], onDelete: Cascade) // Relation with Language model
  questions    Question[] // Related questions
  leaderboards Leaderboard[]

  @@map("categories") // Table name in database
}

model Question {
  id               String   @id @default(cuid()) // Unique identifier for the question
  text             String // The question text
  category_id      String // Foreign key to Category model
  language_id      String // Foreign key to Language model
  difficulty_id    String // Foreign key to Difficulty model
  question_type_id String // Foreign key to QuestionType model
  file_url         String? // Optional file upload (e.g., image, document)
  time             Int // Time limit for answering the question (in seconds)
  free_bundle      Boolean // Whether this question is part of a free bundle (Yes/No)
  firebase         Boolean // Whether this question is stored in Firebase (Yes/No)
  points           Int // Points awarded based on difficulty of the question
  created_at       DateTime @default(now()) // Automatically sets the creation date
  updated_at       DateTime @updatedAt // Automatically updates the last modified date

  category       Category       @relation(fields: [category_id], references: [id], onDelete: Cascade) // Relation with Category model
  language       Language       @relation(fields: [language_id], references: [id], onDelete: Cascade) // Relation with Language model
  difficulty     Difficulty     @relation(fields: [difficulty_id], references: [id], onDelete: Cascade) // Relation with Difficulty model
  question_type  QuestionType   @relation(fields: [question_type_id], references: [id], onDelete: Cascade) // Relation with QuestionType model
  answers        Answer[] // Related answers to the question
  player_answers PlayerAnswer[] // Game answers for this question

  @@map("questions") // Table name in database
}

model Answer {
  id          String  @id @default(cuid()) // Unique identifier for each answer
  question_id String // Foreign key to Question model
  text        String? // The answer text
  file_url    String? // The answer file url
  is_correct  Boolean @default(false) // Whether the answer is correct or not

  question       Question       @relation(fields: [question_id], references: [id], onDelete: Cascade) // Relation with Question model
  player_answers PlayerAnswer[] // Related game answers

  @@map("answers") // Table name in database
=======
enum MessageStatus {
  PENDING
  SENT
  DELIVERED
  READ
}

enum GameMode {
  QUICK_GAME
  GRID_STYLE
>>>>>>> d773d4e4
}<|MERGE_RESOLUTION|>--- conflicted
+++ resolved
@@ -30,20 +30,20 @@
 }
 
 model User {
-  id                        String               @id @default(cuid())
-  created_at                DateTime             @default(now())
-  updated_at                DateTime             @default(now())
+  id                        String         @id @default(cuid())
+  created_at                DateTime       @default(now())
+  updated_at                DateTime       @default(now())
   deleted_at                DateTime?
-  status                    Int?                 @default(1) @db.SmallInt
+  status                    Int?           @default(1) @db.SmallInt
   approved_at               DateTime?
   availability              String?
-  email                     String?              @unique
-  username                  String?              @unique
-  name                      String?              @db.VarChar(255)
-  first_name                String?              @db.VarChar(255)
-  last_name                 String?              @db.VarChar(255)
-  password                  String?              @db.VarChar(255)
-  domain                    String?              @unique
+  email                     String?        @unique
+  username                  String?        @unique
+  name                      String?        @db.VarChar(255)
+  first_name                String?        @db.VarChar(255)
+  last_name                 String?        @db.VarChar(255)
+  password                  String?        @db.VarChar(255)
+  domain                    String?        @unique
   avatar                    String?
   phone_number              String?
   country                   String?
@@ -52,15 +52,14 @@
   address                   String?
   zip_code                  String?
   gender                    String?
-  date_of_birth             DateTime?            @db.Date
-  language                  String               @default("English")
+  date_of_birth             DateTime?      @db.Date
+  language                  String         @default("English")
   billing_id                String?
-  type                      String?              @default("user")
+  type                      String?        @default("user")
   email_verified_at         DateTime?
-  is_two_factor_enabled     Int?                 @default(0)
+  is_two_factor_enabled     Int?           @default(0)
   two_factor_secret         String?
   accounts                  Account[]
-<<<<<<< HEAD
   creator_conversations     Conversation[] @relation("creator")
   participant_conversations Conversation[] @relation("participant")
   receiver_messages         Message[]      @relation("receiver")
@@ -79,24 +78,6 @@
   rooms                Room[]
   leaderboards         Leaderboard[]
   games                Game[]
-=======
-  creator_conversations     Conversation[]       @relation("creator")
-  participant_conversations Conversation[]       @relation("participant")
-  game_players              GamePlayer[]
-  games                     Game[]
-  leaderboards              Leaderboard[]
-  receiver_messages         Message[]            @relation("receiver")
-  sender_messages           Message[]            @relation("sender")
-  receiver_notifications    Notification[]       @relation("receiver")
-  sender_notifications      Notification[]       @relation("sender")
-  payment_transactions      PaymentTransaction[]
-  role_users                RoleUser[]
-  roles                     Role[]
-  rooms                     Room[]
-  ucodes                    Ucode[]
-  user_payment_methods      UserPaymentMethod[]
-  user_settings             UserSetting[]
->>>>>>> d773d4e4
 
   @@map("users")
 }
@@ -218,7 +199,6 @@
 }
 
 model PaymentTransaction {
-<<<<<<< HEAD
   id         String    @id @default(cuid())
   created_at DateTime  @default(now())
   updated_at DateTime  @default(now())
@@ -236,46 +216,33 @@
 
   type             String?  @default("order")
   withdraw_via     String?  @default("wallet")
-=======
-  id               String    @id @default(cuid())
-  created_at       DateTime  @default(now())
-  updated_at       DateTime  @default(now())
-  deleted_at       DateTime?
-  store_id         String?
-  user_id          String?
-  order_id         String?
-  subscription_id  String?
-  type             String?   @default("order")
-  withdraw_via     String?   @default("wallet")
->>>>>>> d773d4e4
   provider         String?
   reference_number String?
-  status           String?   @default("pending")
+  status           String?  @default("pending")
   raw_status       String?
   amount           Decimal?
   currency         String?
   paid_amount      Decimal?
   paid_currency    String?
-  user             User?     @relation(fields: [user_id], references: [id])
 
   @@map("payment_transactions")
 }
 
 model Message {
-  id              String         @id @default(cuid())
-  created_at      DateTime       @default(now())
-  updated_at      DateTime       @default(now())
+  id              String        @id @default(cuid())
+  created_at      DateTime      @default(now())
+  updated_at      DateTime      @default(now())
   deleted_at      DateTime?
-  status          MessageStatus? @default(PENDING)
+  status          String?       @default("pending")
   sender_id       String?
   receiver_id     String?
   conversation_id String?
   attachment_id   String?
   message         String?
-  attachment      Attachment?    @relation(fields: [attachment_id], references: [id])
-  conversation    Conversation?  @relation(fields: [conversation_id], references: [id], onDelete: Cascade)
-  receiver        User?          @relation("receiver", fields: [receiver_id], references: [id])
-  sender          User?          @relation("sender", fields: [sender_id], references: [id])
+  attachment      Attachment?   @relation(fields: [attachment_id], references: [id])
+  conversation    Conversation? @relation(fields: [conversation_id], references: [id], onDelete: Cascade)
+  receiver        User?         @relation("receiver", fields: [receiver_id], references: [id])
+  sender          User?         @relation("sender", fields: [sender_id], references: [id])
 
   @@map("messages")
 }
@@ -409,13 +376,9 @@
   updated_at  DateTime @updatedAt
   language    Language @relation(fields: [language_id], references: [id])
 
-<<<<<<< HEAD
   subscriptions Subscription[]
 
-  created_at DateTime @default(now())
-  updated_at DateTime @updatedAt
-
-  @@map("subscription_type") // Table name in database
+  @@map("subscription_type")
 }
 
 model Subscription {
@@ -454,105 +417,13 @@
 }
 
 // ---------Start Game schema---------
-=======
-  @@map("subscription_type")
-}
-
-model Language {
-  id                 String             @id @default(cuid())
-  name               String
-  code               String
-  created_at         DateTime           @default(now())
-  updated_at         DateTime           @updatedAt
-  file_url           String?
-  categories         Category[]
-  difficulties       Difficulty[]
-  games              Game[]
-  question_types     QuestionType[]
-  questions          Question[]
-  subscription_types SubscriptionType[]
-
-  @@map("languages")
-}
-
-model Difficulty {
-  id          String     @id @default(cuid())
-  name        String
-  language_id String
-  points      Int?
-  created_at  DateTime   @default(now())
-  updated_at  DateTime   @updatedAt
-  language    Language   @relation(fields: [language_id], references: [id], onDelete: Cascade)
-  questions   Question[]
-
-  @@map("difficulties")
-}
-
-model QuestionType {
-  id          String     @id @default(cuid())
-  name        String
-  language_id String
-  created_at  DateTime   @default(now())
-  updated_at  DateTime   @updatedAt
-  language    Language   @relation(fields: [language_id], references: [id], onDelete: Cascade)
-  questions   Question[]
-
-  @@map("question_types")
-}
-
-model Category {
-  id           String        @id @default(cuid())
-  name         String
-  language_id  String
-  image        String?
-  created_at   DateTime      @default(now())
-  updated_at   DateTime      @updatedAt
-  language     Language      @relation(fields: [language_id], references: [id], onDelete: Cascade)
-  leaderboards Leaderboard[]
-  questions    Question[]
-
-  @@map("categories")
-}
-
-model Question {
-  id               String         @id @default(cuid())
-  text             String
-  category_id      String
-  language_id      String
-  difficulty_id    String
-  question_type_id String
-  file_url         String?
-  time             Int
-  free_bundle      Boolean
-  firebase         Boolean
-  points           Int
-  created_at       DateTime       @default(now())
-  updated_at       DateTime       @updatedAt
-  answers          Answer[]
-  player_answers   PlayerAnswer[]
-  category         Category       @relation(fields: [category_id], references: [id], onDelete: Cascade)
-  difficulty       Difficulty     @relation(fields: [difficulty_id], references: [id], onDelete: Cascade)
-  language         Language       @relation(fields: [language_id], references: [id], onDelete: Cascade)
-  question_type    QuestionType   @relation(fields: [question_type_id], references: [id], onDelete: Cascade)
-
-  @@map("questions")
-}
-
-model Answer {
-  id             String         @id @default(cuid())
-  question_id    String
-  text           String?
-  file_url       String?
-  is_correct     Boolean        @default(false)
-  question       Question       @relation(fields: [question_id], references: [id], onDelete: Cascade)
-  player_answers PlayerAnswer[]
->>>>>>> d773d4e4
-
-  @@map("answers")
+
+enum GameMode {
+  QUICK_GAME
+  GRID_STYLE
 }
 
 model Game {
-<<<<<<< HEAD
   id         String   @id @default(cuid()) // Unique identifier for the game
   created_at DateTime @default(now())
   updated_at DateTime @updatedAt
@@ -572,20 +443,7 @@
   // Relations
   game_players GamePlayer[] // Players in this game
   rooms        Room[]
-=======
-  id           String        @id @default(cuid())
-  created_at   DateTime      @default(now())
-  updated_at   DateTime      @updatedAt
-  mode         GameMode      @default(QUICK_GAME)
-  status       String?       @default("active")
-  language_id  String
-  host_id      String?
-  game_players GamePlayer[]
-  host         User?         @relation(fields: [host_id], references: [id])
-  language     Language      @relation(fields: [language_id], references: [id])
->>>>>>> d773d4e4
   leaderboards Leaderboard[]
-  rooms        Room[]
 
   @@map("games")
 }
@@ -658,7 +516,6 @@
   @@map("leaderboards")
 }
 
-<<<<<<< HEAD
 model Language {
   id         String   @id @default(cuid()) // Unique identifier for the language
   name       String // e.g., English, Arabic
@@ -681,6 +538,7 @@
   id          String   @id @default(cuid()) // Unique identifier for difficulty level
   name        String // e.g., Easy, Medium, Extreme
   language_id String // Foreign key to Language model
+  points      Int // Points awarded based on difficulty of the question
   created_at  DateTime @default(now())
   updated_at  DateTime @updatedAt
 
@@ -754,16 +612,4 @@
   player_answers PlayerAnswer[] // Related game answers
 
   @@map("answers") // Table name in database
-=======
-enum MessageStatus {
-  PENDING
-  SENT
-  DELIVERED
-  READ
-}
-
-enum GameMode {
-  QUICK_GAME
-  GRID_STYLE
->>>>>>> d773d4e4
 }